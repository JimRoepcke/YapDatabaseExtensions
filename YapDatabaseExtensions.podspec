Pod::Spec.new do |s|
  s.name              = "YapDatabaseExtensions"
<<<<<<< HEAD
  s.version           = "1.7.0"
=======
  s.version           = "1.8.0"
>>>>>>> 5362f41f
  s.summary           = "Helpers for using value types with YapDatabase."
  s.description       = <<-DESC
  
  Defines protocols and APIs via Swift extensions to allow for struct
  and enum types to be used & stored within YapDatabse.

                       DESC
  s.homepage          = "https://github.com/danthorpe/YapDatabaseExtensions"
  s.license           = 'MIT'
  s.author            = { "Daniel Thorpe" => "@danthorpe" }
  s.source            = { :git => "https://github.com/danthorpe/YapDatabaseExtensions.git", :tag => s.version.to_s }
  s.module_name       = 'YapDatabaseExtensions'
  s.social_media_url  = 'https://twitter.com/danthorpe'
  s.requires_arc      = true
  s.ios.deployment_target = '8.0'
  s.osx.deployment_target = '10.10'

  s.dependency 'YapDatabase', '~> 2'
  
  s.default_subspec   = 'Common' 

  s.subspec 'Common' do |ss|
    ss.source_files   = 'YapDatabaseExtensions/Common/*.swift'    
  end

  s.subspec 'PromiseKit' do |ss|
    ss.source_files   = 'YapDatabaseExtensions/PromiseKit/*.swift'
    ss.dependency 'YapDatabaseExtensions/Common'
    ss.dependency 'PromiseKit/Swift/Promise', '~> 2'
  end

  s.subspec 'BrightFutures' do |ss|
    ss.source_files   = 'YapDatabaseExtensions/BrightFutures/*.swift'
    ss.dependency 'YapDatabaseExtensions/Common'
<<<<<<< HEAD
    ss.dependency 'BrightFutures', '~> 3'
=======
    ss.dependency 'BrightFutures', '~> 2.0'
>>>>>>> 5362f41f
  end

  s.subspec 'SwiftTask' do |ss|
    ss.source_files   = 'YapDatabaseExtensions/SwiftTask/*.swift'
    ss.dependency 'YapDatabaseExtensions/Common'
    ss.dependency 'SwiftTask', '~> 3'
  end
  
  s.subspec 'All' do |ss|
    ss.dependency 'YapDatabaseExtensions/PromiseKit'
    ss.dependency 'YapDatabaseExtensions/BrightFutures'
    ss.dependency 'YapDatabaseExtensions/SwiftTask'
  end
end
<|MERGE_RESOLUTION|>--- conflicted
+++ resolved
@@ -1,10 +1,6 @@
 Pod::Spec.new do |s|
   s.name              = "YapDatabaseExtensions"
-<<<<<<< HEAD
-  s.version           = "1.7.0"
-=======
-  s.version           = "1.8.0"
->>>>>>> 5362f41f
+  s.version           = "2.0.0"
   s.summary           = "Helpers for using value types with YapDatabase."
   s.description       = <<-DESC
   
@@ -39,11 +35,7 @@
   s.subspec 'BrightFutures' do |ss|
     ss.source_files   = 'YapDatabaseExtensions/BrightFutures/*.swift'
     ss.dependency 'YapDatabaseExtensions/Common'
-<<<<<<< HEAD
     ss.dependency 'BrightFutures', '~> 3'
-=======
-    ss.dependency 'BrightFutures', '~> 2.0'
->>>>>>> 5362f41f
   end
 
   s.subspec 'SwiftTask' do |ss|
