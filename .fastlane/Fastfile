--- conflicted
+++ resolved
@@ -10,11 +10,7 @@
     scan(
       scheme: 'YapDatabaseExtensions', 
       output_directory: ".ci/xcodebuild-data",
-<<<<<<< HEAD
-      destination: "platform=iOS Simulator,OS=9.3,name=iPhone 6s"
-=======
       destination: "platform=iOS Simulator,OS=10.1,name=iPhone 7"
->>>>>>> b7a1b165
     )
 
   end
